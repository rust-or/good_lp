--- conflicted
+++ resolved
@@ -171,14 +171,9 @@
 
 SCIP is currently one of the fastest open-source solvers for mixed integer programming (MIP) and mixed integer nonlinear programming (MINLP). It is also a framework for constraint integer programming and branch-cut-and-price. It allows for total control of the solution process and the access of detailed information down to the guts of the solver.
 
-<<<<<<< HEAD
-`good_lp` uses SCIP through the its rust interface [russcip](https://github.com/mmghannam/russcip). To use this feature you will need to install SCIP. The easiest way to do it is to install a precompiled package from [here](https://scipopt.org/index.php#download) or through conda by running
-
-=======
 `good_lp` uses SCIP through its rust interface [russcip](https://github.com/mmghannam/russcip) which can ship a precompiled binary. The easiest way to use SCIP with `good_lp` is therefore to enable the `scip_bundled` feature.
 
 You can also use a custom installation of SCIP by enabling the `scip` feature instead. A good way of installing SCIP is by downloading a precompiled package from [here](https://scipopt.org/index.php#download) or through conda by running
->>>>>>> a64ab420
 ```
 conda install --channel conda-forge scip
 ```
