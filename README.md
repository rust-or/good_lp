# good_lp

A Mixed Integer Linear Programming modeler that is easy to use, performant with large problems, and well-typed.

[![Crates.io](https://img.shields.io/crates/v/good_lp.svg)](https://crates.io/crates/good_lp)
[![documentation](https://docs.rs/good_lp/badge.svg)](https://docs.rs/good_lp)
[![MIT license](http://img.shields.io/badge/license-MIT-brightgreen.svg)](http://opensource.org/licenses/MIT)

```rust
use std::error::Error;

use good_lp::{constraint, default_solver, Solution, SolverModel, variables};

fn main() -> Result<(), Box<dyn Error>> {
    variables! {
        vars:
               a <= 1;
          2 <= b <= 4;
    } // variables can also be added dynamically
    let solution = vars.maximise(10 * (a - b / 5) - b)
        .using(default_solver) // multiple solvers available
        .with(constraint!(a + 2 <= b))
        .with(constraint!(1 + a >= 4 - b))
        .solve()?;
    println!("a={}   b={}", solution.value(a), solution.value(b));
    println!("a + b = {}", solution.eval(a + b));
    Ok(())
}
```

## Features and limitations

- **Linear programming**. This crate currently supports only the definition of linear programs. You cannot use it with
  quadratic functions. For instance:
  you can maximise `3 * x + y`, but not `3 * x * y`.
- **Continuous and integer variables**. good_lp itself supports mixed integer-linear programming (MILP),
  but not all underlying solvers support integer variables. (see also [variable types](#variable-types))
- **Not a solver**. This crate uses other rust crates to provide the solvers.
  There is no solving algorithm in good_lp itself. If you have an issue with a solver,
  report it to the solver directly. See below for the list of supported solvers.

### Contributing

Pull requests are welcome !
If you need a feature that is not yet implemented, get in touch.
Also, do not hesitate to open issues to discuss the implementation.

### Alternatives

If you need non-linear programming, you can use
[lp-modeler](https://crates.io/crates/lp-modeler).
However, it is currently very slow with large problems.

You can also directly use the underlying solver libraries, such as
[coin_cbc](https://docs.rs/coin_cbc/) or
[microlp](https://crates.io/crates/microlp)
if you don't need a way to express your objective function and
constraints using an idiomatic rust syntax.

## Usage examples

You can find a resource allocation problem example in
[`resource_allocation_problem.rs`](https://github.com/lovasoa/good_lp/blob/main/tests/resource_allocation_problem.rs).

## Solvers

This library offers an abstraction over multiple solvers. By default, it uses [cbc][cbc], but
you can also activate other solvers using cargo features.

<<<<<<< HEAD
| solver feature name    | integer variables | no C compiler\* | no additional libs\*\* | fast | WASM    |
| ---------------------- |-------------------| --------------- | ---------------------- | ---- |---------|
| [`coin_cbc`][cbc]      | ✅                 | ✅              | ❌                     | ✅   | ❌       |
| [`highs`][highs]       | ✅                 | ❌              | ✅\+                   | ✅   | ❌       |
| [`lpsolve`][lpsolve]   | ✅                 | ❌              | ✅                     | ❌   | ❌       |
| [`microlp`][microlp]   | ✅                 | ✅              | ✅                     | ❌   | ✅       |
| [`lp-solvers`][lps]    | ✅                 | ✅              | ✅                     | ❌   | ❌       |
| [`scip`][scip]         | ✅                 | ✅              | ✅\+\+                 | ✅   | ❌       |
| [`cplex-rs`][cplex]    | ✅                 | ❌              | ✅\+\+\+               | ✅   | ❌       |
| [`clarabel`][clarabel] | ❌                 | ✅              | ✅                     | ✅   | ✅\+\+\+\+ |
=======
| solver feature name    | integer variables | no C compiler\* | no additional libs\*\* | fast | WASM     |
| ---------------------- | ----------------- | --------------- | ---------------------- | ---- | -------- |
| [`coin_cbc`][cbc]      | ✅                | ✅              | ❌                     | ✅   | ❌       |
| [`highs`][highs]       | ✅                | ❌              | ✅\+                   | ✅   | ❌       |
| [`lpsolve`][lpsolve]   | ✅                | ❌              | ✅                     | ❌   | ❌       |
| [`microlp`][microlp]   | ✅                | ✅              | ✅                     | ❌   | ✅       |
| [`lp-solvers`][lps]    | ✅                | ✅              | ✅                     | ❌   | ❌       |
| [`scip`][scip]         | ✅                | ✅              | ❌                     | ✅   | ❌       |
| [`cplex-rs`][cplex]    | ✅                | ❌              | ✅\+\+                 | ✅   | ❌       |
| [`clarabel`][clarabel] | ❌                | ✅              | ✅                     | ✅   | ✅\+\+\+ |
>>>>>>> 5bd41e90

- \* no C compiler: builds with only cargo, without requiring you to install a C compiler
- \*\* no additional libs: works without additional libraries at runtime, all the dependencies are statically linked
- \+ highs itself is statically linked and does not require manual installation. However, on some systems, you may have to [install dependencies of highs itself](https://github.com/rust-or/good_lp/issues/29).
<<<<<<< HEAD
- \+\+ using the precompiled binary is possible by enabling the optional `scip_bundled` feature
- \+\+\+ the cplex_rs crate links statically to a local installation of the IBM ILOG CPLEX Optimizer.
- \+\+\+\+ to use clarabel for WASM targets, set the `clarabel-wasm` feature flag
=======
- \+\+ the cplex_rs crate links statically to a local installation of the IBM ILOG CPLEX Optimizer.
- \+\+\+ to use clarabel for WASM targets, set the `clarabel-wasm` feature flag
>>>>>>> 5bd41e90

To use an alternative solver, put the following in your `Cargo.toml`:

```toml
good_lp = { version = "*", features = ["your solver feature name"], default-features = false }
```

Note that the `lpsolve` and `cplex-rs` features are mutually exclusive, and they will produce a compilation error when simultaneously activated. In particular, this means that the building with the `--all-features` option will produce a compilation error.

### [cbc][cbc]

Used by default, performant, but requires to have the cbc C library headers available on the build machine,
and the cbc dynamic library available on any machine where you want to run your program.

In ubuntu, you can install it with:

```bash
sudo apt-get install coinor-cbc coinor-libcbc-dev
```

In MacOS, using [homebrew](https://brew.sh/) :

```bash
brew install cbc
```

Be careful if you disable the default features of this crate and activate the cbc feature manually.
In this case, you have to also activate `singlethread-cbc`,
unless you compiled Cbc yourself with the [`CBC_THREAD_SAFE`](https://github.com/coin-or/Cbc/issues/332)
option. Otherwise, using Cbc from multiple threads would be unsafe.

[cbc]: https://www.coin-or.org/Cbc/

### [microlp](https://docs.rs/microlp)

Microlp is a fork of [minilp](https://docs.rs/minilp), a pure rust solver, which means it works out of the box without installing anything else.

[microlp]: https://docs.rs/microlp

Microlp is written in pure rust, so you can use it without having to install a C compiler on your machine,
or having to install any external library, but it is slower than other solvers.

It performs very poorly when compiled in debug mode, so be sure to compile your code
in `--release` mode when solving large problems. This solver can compile to WASM targets.

### [HiGHS][highs]

HiGHS is a free ([MIT](https://github.com/ERGO-Code/HiGHS/blob/master/LICENSE)) parallel mixed integer linear programming
solver written in C++.
It is able to fully leverage all the available processor cores to solve a problem.

good_lp uses the [highs crate](https://docs.rs/highs) to call HiGHS.
You will need a C compiler, but you shouldn't have to install any additional library on linux
(it depends only on the C++ standard library).
More information in the [highs-sys crate](https://crates.io/crates/highs-sys).

[highs]: https://highs.dev

### [lpsolve][lpsolve]

lp_solve is a free ([LGPL](http://lpsolve.sourceforge.net/5.5/LGPL.htm)) linear (integer) programming solver
written in C and based on the revised simplex method.

good_lp uses the [lpsolve crate](https://docs.rs/lpsolve/) to call lpsolve.
You will need a C compiler, but you won't have to install any additional library.

[lpsolve]: http://lpsolve.sourceforge.net/5.5/

### [lp-solvers][lps]

The `lp-solvers` feature is particular: it doesn't contain any solver.
Instead, it calls other solvers at runtime.
It writes the given problem to a `.lp` file, and launches an external solver command
(such as **gurobi**, **cplex**, **cbc**, or **glpk**) to solve it.

There is some overhead associated to this method: it can take a few hundred milliseconds
to write the problem to a file, launch the external solver, wait for it to finish, and then parse its solution.
If you are not solving a few large problems but many small ones (in a web server, for instance),
then this method may not be appropriate.

Additionally, the end user of your program will have to install the desired solver on his own.

[lps]: https://crates.io/crates/lp-solvers

### [SCIP][scip]

SCIP is currently one of the fastest open-source solvers for mixed integer programming (MIP) and mixed integer nonlinear programming (MINLP). It is also a framework for constraint integer programming and branch-cut-and-price. It allows for total control of the solution process and the access of detailed information down to the guts of the solver.

`good_lp` uses SCIP through its rust interface [russcip](https://github.com/mmghannam/russcip) which can ship a precompiled binary. The easiest way to use SCIP with `good_lp` is therefore to enable both the `scip` and the `scip_bundled` features.

You can also use a custom installation of SCIP by enabling only the `scip` feature. A good way of installing SCIP is by downloading a precompiled package from [here](https://scipopt.org/index.php#download) or through conda by running
```
conda install --channel conda-forge scip
```

[scip]: https://scipopt.org/

### [cplex-rs][cplex]

The IBM ILOG CPLEX Optimizer is a commercial high-performance optimization solver for linear, mixed-integer and quadratic programming.

good_lp uses the [cplex-rs](https://github.com/mbiggio/cplex-rs/tree/main) crate to call CPLEX through safe rust bindings, which in turn uses the [cplex-rs-sys](https://crates.io/crates/highs-sys) crate to call the raw bindings to the CPLEX C API.

You will need a valid CPLEX installation to use this feature. CPLEX should be installed in its default installation directory, or alternatively you can specify its installation directory through the `CPLEX_PATH` environment variable at compile time

Since cplex-rs-sys uses [bindgen](https://github.com/rust-lang/rust-bindgen) to generate the raw C bindings, you will also need need an installation of clang and llvm as indicated in the [bindgen requirements](https://rust-lang.github.io/rust-bindgen/requirements.html).

[cplex]: https://www.ibm.com/products/ilog-cplex-optimization-studio/cplex-optimizer

### [Clarabel][clarabel]

**Clarabel** is a free
([Apache 2.0](https://github.com/oxfordcontrol/Clarabel.rs/blob/main/LICENSE.md))
linear programming solver written in Rust by the
[Oxford Control group](https://eng.ox.ac.uk/control/).

It does not support integer variables, but it is fast and easy to install.
It does implement the [SolutionWithDual](https://docs.rs/good_lp/latest/good_lp/solvers/trait.SolutionWithDual.html)
trait, which allows you to access the dual values of the constraints (the shadow prices).
If you want to use it with WASM targets, you must include the `clarabel-wasm` feature flag

[clarabel]: https://github.com/oxfordcontrol/Clarabel.rs

## Variable types

`good_lp` internally represents all [variable](https://docs.rs/good_lp/1.4.0/good_lp/variable/struct.Variable.html) values and coefficients as `f64`.
It lets you express constraints using either `f64` or `i32` (in the latter case, the integer will be losslessly converted to a floating point number).
The solution's [values are `f64`](https://docs.rs/good_lp/1.4.0/good_lp/solvers/trait.Solution.html#tymethod.value) as well.

For instance:

```rust
// Correct use of f64 and i32 for Variable struct and constraints
  variables! {
    problem:
      a <= 10.0;
      2 <= b <= 4;
  };
  let model = problem
    .maximise(b)
    .using(default_solver)
    .with(constraint!(a + 2 <= b))
    .with(constraint!(1 + a >= 4.0 - b));
```

Here, `a` and `b` are `Variable` instances that can take either continuous (floating-point) or [integer values](https://docs.rs/good_lp/latest/good_lp/variable/struct.VariableDefinition.html#method.integer).
Constraints can be expressed using either `f64` or `i32`, as shown in the example (but replacing for example `4.0` with a `usize` variable would fail, because an usize cannot be converted to an f64 losslessly).

Solution values will always be `f64`, regardless of whether the variables were defined with `f64` or `i32`.
So, even if you use integer variables, the solution object will store the integer variable values as `f64`.

For example, when printing the solution:

```rust
// Correct use of f64 for solution values
println!("a={}   b={}", solution.value(a), solution.value(b));
println!("a + b = {}", solution.eval(a + b));

// Incorrect use of i32 in combination with solution value (Will fail!)
println!("a + 1 = {}", solution.value(a) + 1); // This will cause a compilation error!
```

The `solution.value(a)` and `solution.value(b)` will return `f64` values, and `solution.eval(a + b)` will also provide an `f64` value.

### License

This library is published under the MIT license.
The solver themselves have various licenses, please refer to their individual documentation.<|MERGE_RESOLUTION|>--- conflicted
+++ resolved
@@ -67,41 +67,23 @@
 This library offers an abstraction over multiple solvers. By default, it uses [cbc][cbc], but
 you can also activate other solvers using cargo features.
 
-<<<<<<< HEAD
-| solver feature name    | integer variables | no C compiler\* | no additional libs\*\* | fast | WASM    |
-| ---------------------- |-------------------| --------------- | ---------------------- | ---- |---------|
-| [`coin_cbc`][cbc]      | ✅                 | ✅              | ❌                     | ✅   | ❌       |
-| [`highs`][highs]       | ✅                 | ❌              | ✅\+                   | ✅   | ❌       |
-| [`lpsolve`][lpsolve]   | ✅                 | ❌              | ✅                     | ❌   | ❌       |
-| [`microlp`][microlp]   | ✅                 | ✅              | ✅                     | ❌   | ✅       |
-| [`lp-solvers`][lps]    | ✅                 | ✅              | ✅                     | ❌   | ❌       |
-| [`scip`][scip]         | ✅                 | ✅              | ✅\+\+                 | ✅   | ❌       |
-| [`cplex-rs`][cplex]    | ✅                 | ❌              | ✅\+\+\+               | ✅   | ❌       |
-| [`clarabel`][clarabel] | ❌                 | ✅              | ✅                     | ✅   | ✅\+\+\+\+ |
-=======
-| solver feature name    | integer variables | no C compiler\* | no additional libs\*\* | fast | WASM     |
-| ---------------------- | ----------------- | --------------- | ---------------------- | ---- | -------- |
-| [`coin_cbc`][cbc]      | ✅                | ✅              | ❌                     | ✅   | ❌       |
-| [`highs`][highs]       | ✅                | ❌              | ✅\+                   | ✅   | ❌       |
-| [`lpsolve`][lpsolve]   | ✅                | ❌              | ✅                     | ❌   | ❌       |
-| [`microlp`][microlp]   | ✅                | ✅              | ✅                     | ❌   | ✅       |
-| [`lp-solvers`][lps]    | ✅                | ✅              | ✅                     | ❌   | ❌       |
-| [`scip`][scip]         | ✅                | ✅              | ❌                     | ✅   | ❌       |
-| [`cplex-rs`][cplex]    | ✅                | ❌              | ✅\+\+                 | ✅   | ❌       |
-| [`clarabel`][clarabel] | ❌                | ✅              | ✅                     | ✅   | ✅\+\+\+ |
->>>>>>> 5bd41e90
+| solver feature name    | integer variables | no C compiler\* | no additional libs\*\* | fast | WASM       |
+| ---------------------- | ----------------- | --------------- | ---------------------- | ---- | ---------- |
+| [`coin_cbc`][cbc]      | ✅                | ✅              | ❌                     | ✅   | ❌         |
+| [`highs`][highs]       | ✅                | ❌              | ✅\+                   | ✅   | ❌         |
+| [`lpsolve`][lpsolve]   | ✅                | ❌              | ✅                     | ❌   | ❌         |
+| [`microlp`][microlp]   | ✅                | ✅              | ✅                     | ❌   | ✅         |
+| [`lp-solvers`][lps]    | ✅                | ✅              | ✅                     | ❌   | ❌         |
+| [`scip`][scip]         | ✅                | ✅              | ✅\+\+                 | ✅   | ❌         |
+| [`cplex-rs`][cplex]    | ✅                | ❌              | ✅\+\+\+               | ✅   | ❌         |
+| [`clarabel`][clarabel] | ❌                | ✅              | ✅                     | ✅   | ✅\+\+\+\+ |
 
 - \* no C compiler: builds with only cargo, without requiring you to install a C compiler
 - \*\* no additional libs: works without additional libraries at runtime, all the dependencies are statically linked
 - \+ highs itself is statically linked and does not require manual installation. However, on some systems, you may have to [install dependencies of highs itself](https://github.com/rust-or/good_lp/issues/29).
-<<<<<<< HEAD
 - \+\+ using the precompiled binary is possible by enabling the optional `scip_bundled` feature
 - \+\+\+ the cplex_rs crate links statically to a local installation of the IBM ILOG CPLEX Optimizer.
 - \+\+\+\+ to use clarabel for WASM targets, set the `clarabel-wasm` feature flag
-=======
-- \+\+ the cplex_rs crate links statically to a local installation of the IBM ILOG CPLEX Optimizer.
-- \+\+\+ to use clarabel for WASM targets, set the `clarabel-wasm` feature flag
->>>>>>> 5bd41e90
 
 To use an alternative solver, put the following in your `Cargo.toml`:
 
@@ -193,6 +175,7 @@
 `good_lp` uses SCIP through its rust interface [russcip](https://github.com/mmghannam/russcip) which can ship a precompiled binary. The easiest way to use SCIP with `good_lp` is therefore to enable both the `scip` and the `scip_bundled` features.
 
 You can also use a custom installation of SCIP by enabling only the `scip` feature. A good way of installing SCIP is by downloading a precompiled package from [here](https://scipopt.org/index.php#download) or through conda by running
+
 ```
 conda install --channel conda-forge scip
 ```
