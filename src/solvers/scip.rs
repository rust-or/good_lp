//! A solver that uses [SCIP](https://scipopt.org), one
//! of the fastest non-commercial solvers for mixed integer programming.

use std::collections::HashMap;

use russcip::model::Model;
use russcip::model::ModelWithProblem;
use russcip::model::ObjSense;
use russcip::model::ProblemCreated;
use russcip::model::Solved;
use russcip::variable::VarType;
use russcip::ProblemOrSolving;
use russcip::Retcode;
use russcip::WithSolutions;

use crate::variable::{UnsolvedProblem, VariableDefinition};
use crate::{
    constraint::ConstraintReference,
<<<<<<< HEAD
    solvers::{ObjectiveDirection, ResolutionError, Solution, SolutionStatus, SolverModel},
    CardinalityConstraintSolver, WithInitialSolution, WithTimeLimit,
=======
    solvers::{MipGapError, ObjectiveDirection, ResolutionError, Solution, SolverModel},
    CardinalityConstraintSolver, WithInitialSolution, WithMipGap,
>>>>>>> 46339bb9
};
use crate::{Constraint, Variable};

/// The [SCIP](https://scipopt.org) solver,
/// to be used with [UnsolvedProblem::using].
pub fn scip(to_solve: UnsolvedProblem) -> SCIPProblem {
    let mut model = Model::new()
        .hide_output()
        .include_default_plugins()
        .create_prob("problem")
        .set_obj_sense(match to_solve.direction {
            ObjectiveDirection::Maximisation => ObjSense::Maximize,
            ObjectiveDirection::Minimisation => ObjSense::Minimize,
        });
    let mut var_map = HashMap::new();
    let mut initial_solution = Vec::with_capacity(to_solve.variables.initial_solution_len());

    for (
        var,
        &VariableDefinition {
            min,
            max,
            initial,
            is_integer,
            ref name,
        },
    ) in to_solve.variables.iter_variables_with_def()
    {
        let coeff = *to_solve
            .objective
            .linear
            .coefficients
            .get(&var)
            .unwrap_or(&0.);
        let var_type = match is_integer {
            true => VarType::Integer,
            false => VarType::Continuous,
        };
        let id = model.add_var(min, max, coeff, name.as_str(), var_type);
        var_map.insert(var, id);
        if let Some(val) = initial {
            initial_solution.push((var, val));
        };
    }

    let mut problem = SCIPProblem {
        model,
        id_for_var: var_map,
    };
    if !initial_solution.is_empty() {
        problem = problem.with_initial_solution(initial_solution);
    }
    problem
}

/// The heuristic emphasis to use for the solver
pub enum ScipHeuristics {
    /// Use default values.
    Default,
    /// Set to aggressive settings.
    Aggressive,
    /// Set to fast settings.
    Fast,
    /// Turn off.
    Off,
}

/// A SCIP Model
pub struct SCIPProblem {
    // the underlying SCIP model representing the problem
    model: Model<ProblemCreated>,
    // map from good_lp variables to SCIP variable ids
    id_for_var: HashMap<Variable, russcip::Variable>,
}

/// A value that can be read for a SCIP option
pub trait ScipOptionGetValue {
    /// Obtains the value of a given model for a given option name
    fn get_for(model: Model<ProblemCreated>, option: &str) -> Self
    where
        Self: Sized;
}

/// A value that can be set for a SCIP option
pub trait ScipOptionSetValue {
    /// Applies the value to a given model for a given option name
    fn set_for(
        self,
        model: Model<ProblemCreated>,
        option: &str,
    ) -> Result<Model<ProblemCreated>, Retcode>
    where
        Self: Sized;
}

impl ScipOptionGetValue for i32 {
    fn get_for(model: Model<ProblemCreated>, option: &str) -> Self {
        model.int_param(option)
    }
}
impl ScipOptionSetValue for i32 {
    fn set_for(
        self,
        model: Model<ProblemCreated>,
        option: &str,
    ) -> Result<Model<ProblemCreated>, Retcode> {
        model.set_int_param(option, self)
    }
}

impl ScipOptionGetValue for f64 {
    fn get_for(model: Model<ProblemCreated>, option: &str) -> Self {
        model.real_param(option)
    }
}
impl ScipOptionSetValue for f64 {
    fn set_for(
        self,
        model: Model<ProblemCreated>,
        option: &str,
    ) -> Result<Model<ProblemCreated>, Retcode> {
        model.set_real_param(option, self)
    }
}
impl ScipOptionGetValue for String {
    fn get_for(model: Model<ProblemCreated>, option: &str) -> Self {
        model.str_param(option)
    }
}
impl ScipOptionSetValue for &str {
    fn set_for(
        self,
        model: Model<ProblemCreated>,
        option: &str,
    ) -> Result<Model<ProblemCreated>, Retcode> {
        model.set_str_param(option, &self)
    }
}
impl ScipOptionGetValue for i64 {
    fn get_for(model: Model<ProblemCreated>, option: &str) -> Self {
        model.longint_param(option)
    }
}
impl ScipOptionSetValue for i64 {
    fn set_for(
        self,
        model: Model<ProblemCreated>,
        option: &str,
    ) -> Result<Model<ProblemCreated>, Retcode> {
        model.set_longint_param(option, self)
    }
}
impl ScipOptionGetValue for bool {
    fn get_for(model: Model<ProblemCreated>, option: &str) -> Self {
        model.bool_param(option)
    }
}
impl ScipOptionSetValue for bool {
    fn set_for(
        self,
        model: Model<ProblemCreated>,
        option: &str,
    ) -> Result<Model<ProblemCreated>, Retcode> {
        model.set_bool_param(option, self)
    }
}

impl SCIPProblem {
    /// Get access to the raw russcip model
    pub fn as_inner(&self) -> &Model<ProblemCreated> {
        &self.model
    }

    /// Get mutable access to the raw russcip model
    pub fn as_inner_mut(&mut self) -> &mut Model<ProblemCreated> {
        &mut self.model
    }

    /// Sets whether or not SCIP should display verbose logging information to the console
    pub fn try_set_verbose(mut self, verbose: bool) -> Result<Self, Retcode> {
        self.model = self
            .model
            .set_int_param("display/verblevel", if verbose { 4 } else { 0 })?;
        Ok(self)
    }

    /// Tries to set whether or not SCIP should display verbose logging
    /// information to the console and panics if the operation fails
    pub fn set_verbose(self, verbose: bool) -> Self {
        self.try_set_verbose(verbose)
            .unwrap_or_else(|e| panic!("cound not set verbosity to {}: {:?}", verbose, e))
    }

    /// Sets the heuristics parameter of the SCIP instance
    pub fn set_heuristics(mut self, heuristics: ScipHeuristics) -> Self {
        self.model = self.model.set_heuristics(match heuristics {
            ScipHeuristics::Default => russcip::ParamSetting::Default,
            ScipHeuristics::Aggressive => russcip::ParamSetting::Aggressive,
            ScipHeuristics::Fast => russcip::ParamSetting::Fast,
            ScipHeuristics::Off => russcip::ParamSetting::Off,
        });
        self
    }

    /// Sets the time limit in seconds
    pub fn set_time_limit(mut self, time_limit: usize) -> Self {
        self.model = self.model.set_time_limit(time_limit);
        self
    }

    /// Sets the memory limit in MB
    pub fn set_memory_limit(mut self, memory_limit: usize) -> Self {
        self.model = self.model.set_memory_limit(memory_limit);
        self
    }

    /// Sets a SCIP parameter
    pub fn try_set_option<T: ScipOptionSetValue>(
        mut self,
        option: &str,
        value: T,
    ) -> Result<Self, Retcode> {
        self.model = value.set_for(self.model, option)?;
        Ok(self)
    }

    /// Tries to set a SCIP parameter and panics if the operation fails
    pub fn set_option<T: ScipOptionSetValue>(self, option: &str, value: T) -> Self {
        self.try_set_option(option, value)
            .unwrap_or_else(|e| panic!("could not set option '{}': {:?}", option, e))
    }

    /// Reads a SCIP parameter
    pub fn get_option<T: ScipOptionGetValue>(self, option: &str) -> T {
        T::get_for(self.model, option)
    }
}

impl CardinalityConstraintSolver for SCIPProblem {
    /// Add cardinality constraint. Constrains the number of non-zero variables to at most `rhs`.
    fn add_cardinality_constraint(&mut self, vars: &[Variable], rhs: usize) -> ConstraintReference {
        let Self { id_for_var, model } = self;
        let scip_vars: Vec<&russcip::Variable> = vars.iter().map(|v| &id_for_var[v]).collect();
        let index = model.n_conss() + 1;
        model.add_cons_cardinality(scip_vars, rhs, format!("cardinality{}", index).as_str());
        ConstraintReference { index }
    }
}

impl SolverModel for SCIPProblem {
    type Solution = SCIPSolved;
    type Error = ResolutionError;

    fn solve(self) -> Result<Self::Solution, Self::Error> {
        let solved_model = self.model.solve();
        let status = solved_model.status();
        match status {
<<<<<<< HEAD
            russcip::Status::TimeLimit => Ok(SCIPSolved {
                status: SolutionStatus::TimeLimit,
=======
            russcip::Status::GapLimit => Ok(SCIPSolved {
>>>>>>> 46339bb9
                solved_problem: solved_model,
                id_for_var: self.id_for_var,
            }),
            russcip::status::Status::Optimal => Ok(SCIPSolved {
                status: SolutionStatus::Optimal,
                solved_problem: solved_model,
                id_for_var: self.id_for_var,
            }),
            russcip::status::Status::Infeasible => Err(ResolutionError::Infeasible),
            russcip::status::Status::Unbounded => Err(ResolutionError::Unbounded),
            other_status => Err(ResolutionError::Str(format!(
                "Unexpected status {:?}",
                other_status
            ))),
        }
    }

    fn add_constraint(&mut self, c: Constraint) -> ConstraintReference {
        let constant = -c.expression.constant;
        let lhs = match c.is_equality {
            true => constant,
            false => -f64::INFINITY,
        };

        let n_vars_in_cons = c.expression.linear.coefficients.len();
        let mut vars_in_cons = Vec::with_capacity(n_vars_in_cons);
        let mut coeffs = Vec::with_capacity(n_vars_in_cons);
        for (&var, &coeff) in c.expression.linear.coefficients.iter() {
            let id = &self.id_for_var[&var];
            vars_in_cons.push(id);
            coeffs.push(coeff);
        }

        let index = self.model.n_conss() + 1;
        self.model.add_cons(
            vars_in_cons,
            &coeffs,
            lhs,
            constant,
            format!("c{}", index).as_str(),
        );

        ConstraintReference { index }
    }

    fn name() -> &'static str {
        "SCIP"
    }
}

impl WithInitialSolution for SCIPProblem {
    fn with_initial_solution(self, solution: impl IntoIterator<Item = (Variable, f64)>) -> Self {
        let sol = self.model.create_sol();
        for (var, val) in solution {
            sol.set_val(&self.id_for_var[&var], val);
        }
        self.model.add_sol(sol).expect("could not set solution");
        self
    }
}
impl WithMipGap for SCIPProblem {
    fn mip_gap(&self) -> Option<f32> {
        Some(self.model.real_param("limits/gap") as f32)
    }
    fn with_mip_gap(self, mip_gap: f32) -> Result<Self, MipGapError>
    where
        Self: Sized,
    {
        self.try_set_option::<f64>("limits/gap", mip_gap.into())
            .map_err(|e| {
                if mip_gap.is_sign_negative() {
                    MipGapError::Negative
                } else if mip_gap.is_infinite() {
                    MipGapError::Infinite
                } else {
                    MipGapError::Other(format!("cannot set mip gap error: {:?}", e))
                }
            })
    }
}

impl WithTimeLimit for SCIPProblem {
    fn with_time_limit<T: Into<f64>>(self, seconds: T) -> Self {
        self.set_time_limit(seconds.into() as usize)
    }
}

/// A wrapper to a solved SCIP problem
pub struct SCIPSolved {
    status: SolutionStatus,
    solved_problem: Model<Solved>,
    id_for_var: HashMap<Variable, russcip::Variable>,
}

impl Solution for SCIPSolved {
    fn status(&self) -> SolutionStatus {
        self.status
    }
    fn value(&self, var: Variable) -> f64 {
        self.solved_problem
            .best_sol()
            .expect("This problem is expected to have Optimal status, a ")
            .val(&self.id_for_var[&var])
    }
}

#[cfg(test)]
mod tests {
    use crate::{
        constraint, variable, variables, CardinalityConstraintSolver, Solution, SolutionStatus,
        SolverModel, WithInitialSolution, WithTimeLimit,
    };

    use super::scip;

    #[test]
    fn can_solve_with_time_limit() {
        let mut vars = variables!();
        let x = vars.add(variable().clamp(0, 2));
        let y = vars.add(variable().clamp(1, 3));
        let solution = vars
            .maximise(x + y)
            .using(scip)
            .with((2 * x + y) << 4)
            .set_verbose(true) // TODO: remove
            .with_time_limit(0)
            .solve()
            .unwrap();
        assert!(matches!(solution.status(), SolutionStatus::TimeLimit));
        assert_eq!((solution.value(x), solution.value(y)), (0., 1.))
    }

    #[test]
    fn can_solve_with_inequality() {
        let mut vars = variables!();
        let x = vars.add(variable().clamp(0, 2));
        let y = vars.add(variable().clamp(1, 3));
        let solution = vars
            .maximise(x + y)
            .using(scip)
            .with((2 * x + y) << 4)
            .solve()
            .unwrap();
        assert_eq!((solution.value(x), solution.value(y)), (0.5, 3.))
    }

    #[test]
    fn can_solve_with_initial_solution() {
        // Solve problem initially
        let mut vars = variables!();
        let x = vars.add(variable().clamp(0, 2));
        let y = vars.add(variable().clamp(1, 3));
        let solution = vars
            .maximise(x + y)
            .using(scip)
            .with((2 * x + y) << 4)
            .solve()
            .unwrap();
        // Recreate same problem with initial values slightly off
        let initial_x = solution.value(x) - 0.1;
        let initial_y = solution.value(x) - 1.0;
        let mut vars = variables!();
        let x = vars.add(variable().clamp(0, 2));
        let y = vars.add(variable().clamp(1, 3));
        let solution = vars
            .maximise(x + y)
            .using(scip)
            .with((2 * x + y) << 4)
            .with_initial_solution([(x, initial_x), (y, initial_y)])
            .solve()
            .unwrap();

        assert_eq!((solution.value(x), solution.value(y)), (0.5, 3.))
    }

    #[test]
    fn solve_problem_with_initial_variable_values() {
        // Solve problem initially
        let mut vars = variables!();
        let x = vars.add(variable().clamp(0, 2));
        let y = vars.add(variable().clamp(1, 3));
        let solution = vars
            .maximise(x + y)
            .using(scip)
            .with((2 * x + y) << 4)
            .solve()
            .unwrap();
        // Recreate same problem with initial values slightly off
        let initial_x = solution.value(x) - 0.1;
        let initial_y = solution.value(x) - 1.0;
        let mut vars = variables!();
        let x = vars.add(variable().clamp(0, 2).initial(initial_x));
        let y = vars.add(variable().clamp(1, 3).initial(initial_y));
        let solution = vars
            .maximise(x + y)
            .using(scip)
            .with((2 * x + y) << 4)
            .solve()
            .unwrap();

        assert_eq!((solution.value(x), solution.value(y)), (0.5, 3.))
    }

    #[test]
    fn can_solve_with_equality() {
        let mut vars = variables!();
        let x = vars.add(variable().clamp(0, 2).integer());
        let y = vars.add(variable().clamp(1, 3).integer());
        let solution = vars
            .maximise(x + y)
            .using(scip)
            .with(constraint!(2 * x + y == 4))
            .with(constraint!(x + 2 * y <= 5))
            .set_verbose(true)
            .solve()
            .unwrap();
        assert_eq!((solution.value(x), solution.value(y)), (1., 2.));
    }

    #[test]
    fn can_solve_cardinality_constraint() {
        let mut vars = variables!();
        let x = vars.add(variable().clamp(0, 2).integer());
        let y = vars.add(variable().clamp(0, 3).integer());
        let mut model = vars.maximise(5.0 * x + 3.0 * y).using(scip);
        model.add_cardinality_constraint(&[x, y], 1);
        let solution = model.solve().unwrap();
        assert_eq!((solution.value(x), solution.value(y)), (2., 0.));
    }

    #[test]
    fn can_set_int_param() {
        let mut vars = variables!();
        let x = vars.add(variable().clamp(0, 1));
        let model = vars
            .maximise(x)
            .using(scip)
            .set_option("display/verblevel", 2);
        assert_eq!(model.get_option::<i32>("display/verblevel"), 2);
    }

    #[test]
    fn can_set_real_param() {
        let mut vars = variables!();
        let x = vars.add(variable().clamp(0, 1));
        let model = vars.maximise(x).using(scip).set_option("limits/time", 0.);
        assert_eq!(model.get_option::<f64>("limits/time"), 0.);
    }

    #[test]
    fn can_set_str_param() {
        let mut vars = variables!();
        let x = vars.add(variable().clamp(0, 1));
        let model = vars
            .maximise(x)
            .using(scip)
            .set_option("concurrent/paramsetprefix", "custom/path");
        assert_eq!(
            &model.get_option::<String>("concurrent/paramsetprefix"),
            "custom/path"
        );
    }

    #[test]
    fn can_set_longint_param() {
        let mut vars = variables!();
        let x = vars.add(variable().clamp(0, 1));
        let model = vars
            .maximise(x)
            .using(scip)
            .set_option::<i64>("constraints/components/nodelimit", 99);
        assert_eq!(
            model.get_option::<i64>("constraints/components/nodelimit"),
            99
        );
    }

    #[test]
    fn can_set_bool_param() {
        let mut vars = variables!();
        let x = vars.add(variable().clamp(0, 1));
        let model = vars
            .maximise(x)
            .using(scip)
            .set_option("display/allviols", true);
        assert_eq!(model.get_option::<bool>("display/allviols"), true);
    }
}<|MERGE_RESOLUTION|>--- conflicted
+++ resolved
@@ -16,13 +16,9 @@
 use crate::variable::{UnsolvedProblem, VariableDefinition};
 use crate::{
     constraint::ConstraintReference,
-<<<<<<< HEAD
-    solvers::{ObjectiveDirection, ResolutionError, Solution, SolutionStatus, SolverModel},
-    CardinalityConstraintSolver, WithInitialSolution, WithTimeLimit,
-=======
+    solvers::SolutionStatus,
     solvers::{MipGapError, ObjectiveDirection, ResolutionError, Solution, SolverModel},
-    CardinalityConstraintSolver, WithInitialSolution, WithMipGap,
->>>>>>> 46339bb9
+    CardinalityConstraintSolver, WithInitialSolution, WithMipGap, WithTimeLimit,
 };
 use crate::{Constraint, Variable};
 
@@ -280,12 +276,13 @@
         let solved_model = self.model.solve();
         let status = solved_model.status();
         match status {
-<<<<<<< HEAD
             russcip::Status::TimeLimit => Ok(SCIPSolved {
                 status: SolutionStatus::TimeLimit,
-=======
+                solved_problem: solved_model,
+                id_for_var: self.id_for_var,
+            }),
             russcip::Status::GapLimit => Ok(SCIPSolved {
->>>>>>> 46339bb9
+                status: SolutionStatus::GapLimit,
                 solved_problem: solved_model,
                 id_for_var: self.id_for_var,
             }),
