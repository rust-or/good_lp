--- conflicted
+++ resolved
@@ -91,7 +91,6 @@
     model: Model<ProblemCreated>,
     // map from good_lp variables to SCIP variable ids
     id_for_var: HashMap<Variable, russcip::Variable>,
-<<<<<<< HEAD
 }
 
 /// A value that can be read for a SCIP option
@@ -165,8 +164,6 @@
         model.set_bool_param(option, self)?;
         Ok(())
     }
-=======
->>>>>>> 8c7d6f62
 }
 
 impl SCIPProblem {
@@ -242,20 +239,10 @@
 impl CardinalityConstraintSolver for SCIPProblem {
     /// Add cardinality constraint. Constrains the number of non-zero variables to at most `rhs`.
     fn add_cardinality_constraint(&mut self, vars: &[Variable], rhs: usize) -> ConstraintReference {
-<<<<<<< HEAD
-        let id_for_var = &self.id_for_var;
-        let scip_vars = vars.iter().map(|v| &id_for_var[v]).collect::<Vec<_>>();
-
-        let index = self.model.n_conss() + 1;
-        self.model
-            .add_cons_cardinality(scip_vars, rhs, format!("cardinality{}", index).as_str());
-
-=======
         let Self { id_for_var, model } = self;
         let scip_vars: Vec<&russcip::Variable> = vars.iter().map(|v| &id_for_var[v]).collect();
         let index = model.n_conss() + 1;
         model.add_cons_cardinality(scip_vars, rhs, format!("cardinality{}", index).as_str());
->>>>>>> 8c7d6f62
         ConstraintReference { index }
     }
 }
@@ -292,12 +279,8 @@
         let mut vars_in_cons = Vec::with_capacity(n_vars_in_cons);
         let mut coeffs = Vec::with_capacity(n_vars_in_cons);
         for (&var, &coeff) in c.expression.linear.coefficients.iter() {
-<<<<<<< HEAD
-            vars_in_cons.push(&self.id_for_var[&var]);
-=======
             let id = &self.id_for_var[&var];
             vars_in_cons.push(id);
->>>>>>> 8c7d6f62
             coeffs.push(coeff);
         }
 
@@ -339,14 +322,8 @@
     fn value(&self, var: Variable) -> f64 {
         self.solved_problem
             .best_sol()
-<<<<<<< HEAD
             .expect("This problem is expected to have Optimal status, a ")
             .val(&self.id_for_var[&var])
-=======
-            .expect("This problem is expected to have Optimal status, a ");
-        let id = &self.id_for_var[&var];
-        sol.val(id)
->>>>>>> 8c7d6f62
     }
 }
 
